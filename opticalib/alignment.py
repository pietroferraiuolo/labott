"""
Author(s):
----------
- Pietro Ferraiuolo : written in 2024

Description
-----------
This module provides the `Alignment` class and related functions for performing
alignment procedures, including calibration and correction.

How to Use it
-------------
This module contains the class `Alignment`, which manages, alone, both the calibration
and the correction of the alignment of the system. The class is initialized with the
mechanical and acquisition devices used for alignment. These devices, which, for example, in
the case of the M4 project are the OTT and the interferometer, are passed as arguments
and configured through the `configuration.yaml` file, under the `ALIGNMENT` section.

Usage Example
-------------
Given the OTT (with Parabola, Reference Mirror and M4 Hexapode) as mechanical device
and the interferometer as acquisition device, we can initialize the class as follows:

>>> from opticalib.alignment import Alignment
>>> align = Alignment(ott, interf)
>>> # At this point the alignment is ready to be calibrated, given the command amplitude
>>> amps = [0,7, 10, 10, 6, 6, 4, 4] # example, verosimilar, amplitudes
>>> align.calibrate_alignment(amps)
>>> [...]
>>> "Ready for Alignment..."

At this point, the calibration is complete and and `InteractionMatrix.fits` file
was created, saved and stored in the Alignment class. It is ready to compute
and apply corrections.

>>> modes2correct = [3,4] # Reference Mirror DoF
>>> zern2correct = [0,1] # tip $ tilt
>>> align.correct_alignment(modes2correct, zern2correct, apply=True)

<<<<<<< HEAD
If we already have an InteractionMatrix.FITS file, we can load it and apply
=======
If we already have an `InteractionMatrix.fits` file, we can load it and apply 
>>>>>>> 2261d800
corrections based off the loaded calibration. All to do is to pass a tracking
number to the `correct_alignment` method:

>>> tn_intmat = '20241122_160000' # example, tracking number
>>> align.correct_alignment(modes2correct, zern2correct, tn=tn_intmat, apply=True)

And the alignment is done.


Notes
-----
Note that the calibration process can be done uploading to the class
a calibrated parabola, so that a different algorithm for the Zernike fitting is
performed. This can be done through the `reload_calibrated_parabola` method.

>>> tn_parabola = '20241122_160000' # example, tracking number
>>> align.reload_calibrated_parabola(tn_parabola) # load the calibrated parabola
"""

import os as _os
import numpy as _np
from .core.root import folders as _fn
from .core.read_config import getAlignmentConfig as _gac
from .ground import logger as _logger, zernike as _zern, geo as _geo
from .ground.osutils import load_fits as _rfits, save_fits as _sfits, newtn as _ts
from . import typings as _ot

_sc = _gac()


class Alignment:
    """
    Class for the alignment procedure: calibration and correction.

    This class provides methods to perform alignment procedures using mechanical
    and acquisition devices. It handles the initialization of devices, reading
    calibration data, and executing alignment commands.

    Attributes
    ----------
    mdev : object or list
        The mechanical devices used for alignment. Can be either a single object
        which calls more devices or a list of single devices.
    ccd : object
        The acquisition devices used for alignment.
    cmdMat : numpy.ndarray
        The command matrix read from a FITS file, used for alignment commands.
    intMat : numpy.ndarray or None
        The interaction matrix, initialized as None.
    recMat : numpy.ndarray or None
        The reconstruction matrix, initialized as None.

    Methods
    -------
    correct_alignment(modes2correct, zern2correct, tn=None, apply=False, n_frames=15)
        Corrects the alignment of the system based on Zernike coefficients.
    calibrate_alignment(cmdAmp, n_frames=15, template=None, n_repetitions=1, save=True)
        Calibrates the alignment of the system using the provided command amplitude and template.
    read_positions(show=True)
        Reads the current positions of the devices.
    reload_calibrated_parabola(tn)
        Reloads the calibrated parabola from the given tracking number.

    """

    def __init__(
        self,
        mechanical_devices: _ot.GenericDevice | list[_ot.GenericDevice],
        acquisition_devices: _ot.InterferometerDevice | list[_ot.InterferometerDevice],
        calibtn: _ot.Optional[str] = None,
    ):
        """
        Initializes the Alignment class with mechanical and acquisition devices.

        Parameters
        ----------
        mechanical_devices : object or list of objects
            The mechanical devices used for alignment. Can be either
            a single object which calls more devices or a list of
            single devices.
        acquisition_devices : object
            The acquisition devices used for alignment.
        calibtn : str, optional
            The tracking number of the alignment calibration to be used.
        """
        self.mdev = mechanical_devices
        self.ccd = acquisition_devices
        self.cmdMat = _rfits(
            _os.path.join(_fn.CONTROL_MATRIX_FOLDER, _sc.commandMatrix)
        )
        self._calibtn = calibtn
        self.intMat = self.__loadIntMat(calibtn)
        self.recMat = None
        self._cmdAmp = None
        self._surface = (
            _rfits(_sc.fitting_surface) if not _sc.fitting_surface == "" else None
        )
        self._moveFnc = self.__get_callables(self.mdev, _sc.devices_move_calls)
        self._readFnc = self.__get_callables(self.mdev, _sc.devices_read_calls)
        self._acquire = self.__get_callables(self.ccd, _sc.ccd_acquisition)
        self._devName = self.__get_dev_names(_sc.names, ndev=len(self._moveFnc))
        self._dof = [
            _np.array(dof) if not isinstance(dof, _np.ndarray) else dof
            for dof in _sc.dof
        ]
        self._dofTot = (
            _sc.devices_dof
            if isinstance(_sc.devices_dof, list)
            else [_sc.devices_dof] * len(self._moveFnc)
        )
        self._idx = _sc.slices
        self._zvec2fit = _np.arange(1, 11)
        self._zvec2use = _sc.zernike_to_use
        self._template = _sc.push_pull_template
        self._dataPath = _fn.ALIGNMENT_ROOT_FOLDER
        self._logPath = _os.path.join(_fn.LOGGING_ROOT_FOLDER, "alignment.log")
        self._txt = _logger.txtLogger(self._logPath.strip(".log") + "Record.txt")
        _logger.set_up_logger(self._logPath, 20)

    def correct_alignment(
        self,
        modes2correct: _ot.ArrayLike,
        zern2correct: _ot.ArrayLike,
        apply: bool = False,
        n_frames: int = 15,
    ) -> str | _ot.ArrayLike:
        """
        Corrects the alignment of the system based on Zernike coefficients.

        Parameters
        ----------
        modes2correct : array-like
            Indices of the modes to correct.
        zern2correct : array-like
            Indices of the Zernike coefficients to correct.
        tn : str, optional
            Tracking number of the intMat.fits to be used
        apply : bool, optional
            If True, the correction command will be applied to the system.
            If False (default), the correction command will be returned.
        n_frames : int, optional
            Number of frames acquired and averaged the alignment correction. Default is 15.

        Returns
        -------
        numpy.ndarray or str
            If `apply` is False, returns the correction command as a numpy array.
            If `apply` is True, applies the correction command and returns a string
            indicating that the alignment has been corrected along with the current
            positions.

        Notes
        -----
        This method acquires an image, calculates the Zernike coefficients, reads the
        interaction matrix from a FITS file, reduces the interaction matrix and command
        matrix based on the specified modes and Zernike coefficients, creates a
        reconstruction matrix, calculates the reduced command, and either applies the
        correction command or returns it.
        """
        _logger.log(f"{self.correct_alignment.__qualname__}")
        image = self._acquire[0](nframes=n_frames)
        zernike_coeff = self._zern_routine(image)
        if self.intMat is not None:
            intMat = self.intMat
        else:
            raise AttributeError(
                "No internal matrix found. Please calibrate the alignment first."
            )
        reduced_intMat = intMat[_np.ix_(zern2correct, modes2correct)]
        reduced_cmdMat = self.cmdMat[:, modes2correct]
        recMat = self._create_rec_mat(reduced_intMat)
        reduced_cmd = _np.dot(recMat, zernike_coeff[zern2correct])
        f_cmd = -_np.dot(reduced_cmdMat, reduced_cmd)
        print(f"Resulting Command: {f_cmd}")
        if apply:
            print("Applying correction command...")
            self._apply_command(f_cmd)
            print("Alignment Corrected\n")
            self.read_positions()
            return
        return f_cmd

    def calibrate_alignment(
        self,
        cmdAmp: int | float | _ot.ArrayLike,
        n_frames: int = 15,
        template: _ot.ArrayLike = None,
        n_repetitions: int = 1,
        save: bool = False,
    ) -> str:
        """
        Calibrate the alignment of the system using the provided command amplitude and template.

        Parameters
        ----------
        cmdAmp : int|float|arrayLike
            The command amplitude used for calibration.
        n_frames : int, optional
            The number of frames acquired and averaged for calibration. Default is 15.
        template : list, optional
            A list representing the template for calibration. If not provided, the default template will be used.
        n_repetitions : int, optional
            The number of repetitions for the calibration process. Default is 1.
        save : bool, optional
            If True, the resulting internal matrix will be saved to a FITS file. Default is False.

        Returns
        -------
        str
            A message indicating that the system is ready for alignment.

        Notes
        -----
        This method performs the following steps:
        1. Sets the command amplitude.
        2. Uses the provided template or the default template if none is provided.
        3. Produces a list of images based on the template and number of repetitions.
        4. Executes a Zernike routine on the image list to generate an internal matrix.
        5. Optionally saves the internal matrix to a FITS file.
        """
        self._calibtn = _ts()
        _logger.log(f"{self.calibrate_alignment.__qualname__}")
        self._cmdAmp = cmdAmp
        template = template if template is not None else self._template
        imglist = self._images_production(template, n_frames, n_repetitions)
        intMat = self._zern_routine(imglist)
        self.intMat = intMat.copy()
        if save:
            tn = self._calibtn
            path = _os.path.join(_fn.ALIGN_CALIBRATION_ROOT_FOLDER, tn)
            if not _os.path.exists(path):
                _os.mkdir(path)
            filename = _os.path.join(path, "InteractionMatrix.fits")
            _sfits(filename, self.intMat, overwrite=True)
            _logger.log(f"{_sfits.__qualname__}")
            print(f"Calibration saved in '{filename}'")
        return "Ready for Alignment..."

    def read_positions(self, show: bool = True) -> _ot.ArrayLike:
        """
        Reads the current positions of the devices.

        Returns
        -------
        pos : ArrayLike
            The list of current positions of the devices.
        """
        _logger.log(f"{self.read_positions.__qualname__}")
        logMsg = ""
        pos = []
        logMsg += "Current Positions\n"
        for fnc, dev_name in zip(self._readFnc, self._devName):
            temp = fnc()
            pos.append(_Command(temp))
            logMsg += f"{dev_name}" + " " * (16 - len(dev_name)) + f" : {temp}\n"
        logMsg += "-" * 30
        if show:
            print(logMsg)
        return pos

    def load_fitting_surface(self, filepath: str) -> None:
        """
        This function let you load the mask to use for zernike fitting. In the case of
        M$, for example, here the calibrated parabola is loaded, so that zernike modes are
        fitted using the parabola surface (right) instead of the Reference Mirror one
        (smaller, wrong)

        Parameters
        ----------
        filepath : str
            The file path to the parabola file.

        Returns
        -------
        str
            A message indicating the successful loading of the file.
        """
        surf = _rfits(filepath)
        self._surface = surf
        print(f"Correctly loaded '{filepath}'")

    def load_calibration(self, tn: str) -> None:
        """
        Loads the alignment calibration InteractionMatrix.fits based on the
        provided tracking number.

        Parameters
        ----------
        tn : str
            The tracking number of the calibration to be loaded.
        """
        self._calibtn = tn
        self.intMat = self.__loadIntMat(tn)
        print(f"Calibration loaded from '{tn}'")

    def _images_production(
        self, template: _ot.ArrayLike, n_frames: int, n_repetitions: int
    ) -> _ot.CubeData:
        """
        Produces images based on the provided template and number of repetitions.

        Parameters
        ----------
        template : ArrayLike
            The template used for image production.
        n_frames : int
            The number of frames acquired and averaged for image production.
        n_repetitions : int
            The number of repetitions for image production.

        Returns
        -------
        n_results : CubeData
            The list of produced images.
        """
        results = []
        n_results = []
        for i in range(n_repetitions):
            logMsg = ""
            logMsg += f"Repetition n.{i}\n"
            print(logMsg)
            for k in range(self.cmdMat.shape[1]):
                logMsg2 = ""
                logMsg2 += f"Matrix Column {k+1} : {self.cmdMat.T[k]}"
                print(f"Matrix Column {k+1} : {self.cmdMat.T[k]}\n")
                imglist = self._img_acquisition(k, template, n_frames)
                image = self._push_pull_redux(imglist, template) / self._cmdAmp[k]
                results.append(image)
            if n_repetitions != 1:
                n_results.append(results)
            else:
                n_results = results
        return n_results

    def _zern_routine(
        self, imglist: list[_ot.ImageData] | _ot.CubeData
    ) -> _ot.MatrixLike:
        """
        Creates the interaction matrix from the provided image list.

        Parameters
        ----------
        imglist : CubeData
            The list of images used to create the interaction matrix.

        Returns
        -------
        intMat : MatrixLike
            The interaction matrix created from the images.
        """
        _logger.log(f"{self._zern_routine.__qualname__}")
        coefflist = []
        if not isinstance(imglist, list):
            imglist = [imglist]
        for img in imglist:
            if self._surface is None:
                coeff, _ = _zern.zernikeFit(img, self._zvec2fit)
                _logger.log(f"{_zern.zernikeFit.__qualname__}")
            else:
                img = img - 2 * self._surface
                cir = _geo.qpupil(-1 * self._surface.mask + 1)
                mm = _geo.draw_mask(
                    self._surface.data * 0, cir[0], cir[1], 1.44 / 0.00076 / 2, out=0
                )
                coeff, _ = _zern.zernikeFitAuxmask(img, mm, self._zvec2fit)
                _logger.log(f"{_zern.zernikeFitAuxmask.__qualname__}")
            coefflist.append(coeff[self._zvec2use])
        if len(coefflist) == 1:
            coefflist = _np.array([c for c in coefflist[0]])
        intMat = _np.array(coefflist).T
        return intMat

    def _create_rec_mat(self, intMat: _ot.MatrixLike) -> _ot.MatrixLike:
        """
        Creates the reconstruction matrix off the inversion of the interaction
        matrix obtained in the alignment calibration procedure.

        Parameters
        ----------
        intMat : MatrixLike
            The interaction matrix used to create the reconstruction matrix.

        Returns
        -------
        recMat : MatrixLike
            Reconstruction matrix.
        """
        _logger.log(f"{self._create_rec_mat.__qualname__}")
        recMat = _np.linalg.pinv(intMat)
        self.recMat = recMat
        return recMat

    def _apply_command(self, fullCmd: _ot.ArrayLike) -> None:
        """
        Applies the full command to the devices.

        Parameters
        ----------
        fullCmd : list or ndarray
            Full command of the interaction matrix which commands all device's
            available motors.

        Returns
        -------
        None
        """
        device_commands = self._extract_cmds_to_apply(fullCmd)
        logMsg = ""
        for cmd, fnc, dev in zip(device_commands, self._moveFnc, self._devName):
            if cmd.to_ignore:
                logMsg += f"Skipping null command for {dev}\n"
            else:
                try:
                    logMsg += f"Commanding {cmd} to {dev}\n"
                    fnc(cmd.vect)
                    _logger.log(f"{fnc.__qualname__} : {cmd.vect}")
                except Exception as e:
                    print(e)
        logMsg += "-" * 30
        print(logMsg)

    def _extract_cmds_to_apply(self, fullCmd: _ot.ArrayLike) -> _ot.ArrayLike:
        """
        Extracts the commands to be applied from the full command.

        Parameters
        ----------
        fullCmd : ArrayLike
            The full command from which individual device commands are extracted.

        Returns
        -------
        device_commands : ArrayLike
            The list of commands to be applied to each device.
        """
        _logger.log(f"{self._extract_cmds_to_apply.__qualname__}")
        commands = []
        for d, dof in enumerate(self._dof):
            dev_cmd = _np.zeros(self._dofTot[d])
            dev_idx = fullCmd[self._idx[d]]
            for i, idx in enumerate(dev_idx):
                dev_cmd[dof[i]] = idx
            commands.append(_Command(dev_cmd))
        positions = self.read_positions(show=False)
        device_commands = []
        for pos, cmd in zip(positions, commands):
            res_cmd = pos + cmd
            device_commands.append(res_cmd)
        return device_commands

    def _img_acquisition(
        self, k: int, template: _ot.ArrayLike, n_frames: int
    ) -> _ot.CubeData:
        """
        Acquires images based on the given template.

        Parameters
        ----------
        k : int
            The index of the command matrix column.
        template : list
            The template used for image acquisition.
        n_frames : int
            The number of frames to be acquired.

        Returns
        -------
        imglist : CubeData
            The list of acquired images.
        """
        _logger.log(f"{self._img_acquisition.__qualname__}")
        _logger.log(f"{self._acquire[0].__qualname__}")
        imglist = [self._acquire[0](nframes=n_frames)]
        for t in template:
            logMsg = ""
            logMsg += f"t = {t}"
            cmd = self.cmdMat.T[k] * self._cmdAmp[k] * t
            logMsg += f" - Full Command : {cmd}"
            print(logMsg)
            self._apply_command(cmd)
            _logger.log(f"{self._acquire[0].__qualname__}")
            imglist.append(self._acquire[0](nframes=n_frames))
        return imglist

    def _push_pull_redux(
        self, imglist: _ot.CubeData, template: _ot.ArrayLike
    ) -> _ot.ImageData:
        """
        Reduces the push-pull images based on the given template.

        Parameters
        ----------
        imglist : ArrayLike
            The list of images to be reduced.
        template : ArrayLike
            The template used for image reduction.

        Returns
        -------
        image : ImageData
            The reduced image.
        """
        _logger.log(f"{self._push_pull_redux.__qualname__}")
        template.insert(0, 1)
        image = _np.zeros((imglist[0].shape[0], imglist[0].shape[1]))
        for x in range(1, len(imglist)):
            opd2add = imglist[x] * template[x] + imglist[x - 1] * template[x - 1]
            mask2add = _np.ma.mask_or(imglist[x].mask, imglist[x - 1].mask)
            if x == 1:
                master_mask = mask2add
            else:
                master_mask = _np.ma.mask_or(master_mask, mask2add)
            image += opd2add
        image = _np.ma.masked_array(image, mask=master_mask) / 6
        template.pop(0)
        return image

    def __loadIntMat(self, calibtn: str | None) -> _ot.MatrixLike:
        """
        Loads the interaction matrix from a FITS file based on the provided tracking number.

        Parameters
        ----------
        calibtn : str, optional
            The tracking number of the interaction matrix to be loaded.

        Returns
        -------
        intMat : MatrixLike
            The loaded interaction matrix.

        Raises
        ------
        FileNotFoundError
            If the interaction matrix file does not exist.
        """
        if calibtn is None:
            return None
        filename = _os.path.join(
            _fn.ALIGN_CALIBRATION_ROOT_FOLDER, calibtn, "InteractionMatrix.fits"
        )
        if not _os.path.exists(filename):
            raise FileNotFoundError(
                f"Interaction matrix file '{filename}' does not exist."
            )
        intMat = _rfits(filename)
        return intMat

    @staticmethod
    def __get_callables(
        devices: _ot.GenericDevice | list[_ot.GenericDevice], callables: list[str]
    ) -> list[_ot.Callable[..., _ot.Any]]:
        """
        Returns a list of callables for the instanced object, taken from the
        configuration.py file.

        Parameters
        ----------
        devices : object
            The device object for which callables are retrieved.
        callables : list
            The list of callable names to be retrieved.

        Returns
        -------
        functions : list
            List of callables, which interacts with the input object of the class.
        """
        if not isinstance(devices, list):
            devices = [devices]
        functions = []
        for dev in devices:
            for dev_call in callables:
                obj, *methods = dev_call.split(".")
                call = getattr(dev, obj)
                for method in methods:
                    call = getattr(call, method)
                functions.append(call)
        return functions

    @staticmethod
    def __get_dev_names(names: list[str], ndev: int) -> list[str]:
        """
        Returns the names of the devices.

        Parameters
        ----------
        names : list
            The list of device names.

        Returns
        -------
        names : list
            The list of device names.
        """
        dev_names = []
        try:
            for x in names:
                dev_names.append(x)
        except TypeError:
            for x in range(ndev):
                dev_names.append(f"Device {x}")
        return dev_names


class _Command:
    """
    The _Command class represents a command with a vector and a flag indicating
    whether the command should be ignored. It provides methods for initializing
    the command, combining it with other commands, and checking if it is null.

    Attributes:
        vect (_np.ndarray): The vector representing the command.
        to_ignore (bool): A flag indicating whether the command should be ignored.

    Methods:
        __init__(vector=None, to_ignore:bool=None):
            Initializes a new instance of the _Command class.
        __repr__():
            Returns a string representation of the _Command instance.
        __str__():
            Returns the string representation of the command vector.
        __add__(other):
            Combines the current command with another _Command instance.
        is_null():
            Determines whether the command is null, i.e., a sequence of zeros.
        _process_command_logic(P, C, S):
            Processes the command logic to determine the to_ignore flag.
    """

    def __init__(
        self, vector: _ot.ArrayLike = None, to_ignore: _ot.Optional[bool] = None
    ):
        """
        Initializes a new instance of the _Command class.

        Parameters
        ----------
        vector : list or _np.ndarray, optional
            The vector representing the command. If a list is provided, it will
            be converted to a numpy array.
        to_ignore : bool, optional
            A flag indicating whether the command should be ignored.
        """
        self.vect = _np.array(vector) if isinstance(vector, list) else vector
        self.to_ignore = to_ignore

    def __repr__(self):
        """
        Returns a string representation of the _Command instance.

        Returns
        -------
        str
            A string representation of the _Command instance.
        """
        if self.to_ignore is not None:
            return f"Command({self.vect}, to_ignore={self.to_ignore})"
        else:
            return f"Command({self.vect},)"

    def __str__(self):
        """
        Returns the string representation of the command vector.

        Returns
        -------
        str
            The string representation of the command vector.
        """
        return self.vect.__str__()

    def __add__(self, other: "_Command") -> "_Command":
        """
        Combines the current command with another _Command instance.

        Parameters
        ----------
        other : _Command
            Another instance of the _Command class.

        Returns
        -------
        _Command
            A new _Command instance with the combined vector and updated
            'to_ignore 'flag.

        Raises
        ------
        NotImplementedError
            If the vectors of the commands are not numpy arrays.
        """
        if not isinstance(other, _Command):
            return NotImplementedError
        if not isinstance(self.vect, _np.ndarray) and not isinstance(
            other.vect, _np.ndarray
        ):
            raise NotImplementedError(
                f"Operation not supported for operands types {type(self.vect)} and {type(other)}"
            )
        combined_vect = self.vect + other.vect
        to_ignore = self._process_command_logic(self, other, combined_vect)
        return _Command(combined_vect, to_ignore)

    @property
    def is_null(self) -> bool:
        """
        Determines whether the command is null, i.e., a sequence of zeros.

        Returns
        -------
        bool
            True if the command is null, False otherwise.
        """
        return _np.all(self.vect == 0)

    def _process_command_logic(
        self, P: "_Command", C: "_Command", S: "_Command"
    ) -> bool:
        """
        Processes the command logic to determine the to_ignore flag.

        Parameters
        ----------
        P : _Command
            The previous command instance.
        C : _Command
            The current command instance.
        S : _np.ndarray
            The sum of the vectors of the previous and current commands.

        Returns
        -------
        bool
            The decision for the to_ignore flag based on the command logic.
        """
        # P = current device position
        # C = received device command
        # S = sum of P and C - command to apply (absolute)
        # _________________________________________________#
        # If S = 0
        if _np.all(S == 0):
            # C ≠ 0 and P ≠ 0 → TO_NOT_IGNORE
            if not P.is_null and not C.is_null and _np.array_equal(C.vect, -1 * P.vect):
                decision = False
            # C = 0 and P = 0 → TO_IGNORE
            elif C.is_null and P.is_null:
                decision = True
        # If S ≠ 0
        else:
            # P ≠ 0 and C = 0 → TO_IGNORE
            if not P.is_null and C.is_null and _np.array_equal(S, P.vect):
                decision = True
            # C ≠ 0 and P ≠ 0 → TO_NOT_IGNORE
            elif not C.is_null and not P.is_null:
                decision = False
            # P = 0 and C ≠ 0 → TO_NOT_IGNORE
            elif P.is_null and not C.is_null and _np.array_equal(S, C.vect):
                decision = False
        return decision<|MERGE_RESOLUTION|>--- conflicted
+++ resolved
@@ -37,11 +37,7 @@
 >>> zern2correct = [0,1] # tip $ tilt
 >>> align.correct_alignment(modes2correct, zern2correct, apply=True)
 
-<<<<<<< HEAD
-If we already have an InteractionMatrix.FITS file, we can load it and apply
-=======
 If we already have an `InteractionMatrix.fits` file, we can load it and apply 
->>>>>>> 2261d800
 corrections based off the loaded calibration. All to do is to pass a tracking
 number to the `correct_alignment` method:
 
